--- conflicted
+++ resolved
@@ -39,13 +39,13 @@
 		else
 			'/' + self.name + '/'
 		end
-	end
+  end
 
-<<<<<<< HEAD
   # guess at a possible sample name based on filename
   def possible_sample_name(filename)
-		filename.split('/').last.split('.').first
-=======
+    filename.split('/').last.split('.').first
+  end
+
   # create a mapping of file extensions and counts based on a list of input files from a google bucket
   # keys to map are the path at which groups of files are found, and values are key/value pairs of file
   # extensions and counts
@@ -84,6 +84,5 @@
   # get the 'folder' of a file in a bucket based on its pathname
   def self.get_folder_name(filepath)
 		filepath.include?('/') ? filepath.split('/').first : '/'
->>>>>>> caa5b6df
 	end
 end